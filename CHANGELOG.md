--- conflicted
+++ resolved
@@ -2,10 +2,9 @@
 
 ## [Unreleased]
 
-<<<<<<< HEAD
 ### Notable Changes
 * MSRV is bumped to 1.61.0 in https://github.com/rust-lang/log/pull/676
-=======
+
 ## [0.4.27] - 2025-03-24
 
 ## What's Changed
@@ -16,7 +15,7 @@
 
 
 **Full Changelog**: https://github.com/rust-lang/log/compare/0.4.26...0.4.27
->>>>>>> 35161d0d
+
 
 ## [0.4.26] - 2025-02-18
 
