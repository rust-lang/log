--- conflicted
+++ resolved
@@ -35,20 +35,11 @@
             rust: stable-x86_64-pc-windows-gnu
     steps:
     - uses: actions/checkout@v4
-<<<<<<< HEAD
-    - name: Install toolchain
-      run: |
-        rustup update ${{ matrix.rust }} --no-self-update
-        rustup default ${{ matrix.rust }}
-        cargo +stable install cargo-hack --locked
-    - run: cargo hack test --feature-powerset --exclude-features max_level_off,max_level_error,max_level_warn,max_level_info,max_level_debug,max_level_trace,release_max_level_off,release_max_level_error,release_max_level_warn,release_max_level_info,release_max_level_debug,release_max_level_trace,kv_unstable,kv_unstable_sval,kv_unstable_std,kv_unstable_serde
-=======
     - uses: dtolnay/rust-toolchain@master
       with:
         toolchain: ${{ matrix.rust }}
     - uses: taiki-e/install-action@cargo-hack
     - run: cargo hack test --feature-powerset --exclude-features max_level_off,max_level_error,max_level_warn,max_level_info,max_level_debug,max_level_trace,release_max_level_off,release_max_level_error,release_max_level_warn,release_max_level_info,release_max_level_debug,release_max_level_trace
->>>>>>> 4680097f
     - run: cargo run --verbose --manifest-path test_max_level_features/Cargo.toml
     - run: cargo run --verbose --manifest-path test_max_level_features/Cargo.toml --release
 
@@ -107,20 +98,11 @@
     runs-on: ubuntu-latest
     steps:
       - uses: actions/checkout@v4
-<<<<<<< HEAD
-      - name: Install toolchain
-        run: |
-          rustup update 1.61.0 --no-self-update
-          rustup default 1.61.0
-          cargo +stable install cargo-hack --locked
-      - run: cargo hack test --feature-powerset --exclude-features max_level_off,max_level_error,max_level_warn,max_level_info,max_level_debug,max_level_trace,release_max_level_off,release_max_level_error,release_max_level_warn,release_max_level_info,release_max_level_debug,release_max_level_trace,kv_unstable,kv_unstable_sval,kv_unstable_std,kv_unstable_serde
-=======
       - uses: dtolnay/rust-toolchain@1.61.0
         with:
           components: clippy
       - uses: taiki-e/install-action@cargo-hack
       - run: cargo hack test --feature-powerset --exclude-features max_level_off,max_level_error,max_level_warn,max_level_info,max_level_debug,max_level_trace,release_max_level_off,release_max_level_error,release_max_level_warn,release_max_level_info,release_max_level_debug,release_max_level_trace
->>>>>>> 4680097f
       - run: cargo run --verbose --manifest-path test_max_level_features/Cargo.toml
       - run: cargo run --verbose --manifest-path test_max_level_features/Cargo.toml --release
 
