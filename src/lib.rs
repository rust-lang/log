// Copyright 2015 The Rust Project Developers. See the COPYRIGHT
// file at the top-level directory of this distribution and at
// http://rust-lang.org/COPYRIGHT.
//
// Licensed under the Apache License, Version 2.0 <LICENSE-APACHE or
// http://www.apache.org/licenses/LICENSE-2.0> or the MIT license
// <LICENSE-MIT or http://opensource.org/licenses/MIT>, at your
// option. This file may not be copied, modified, or distributed
// except according to those terms.

//! A lightweight logging facade.
//!
//! The `log` crate provides a single logging API that abstracts over the
//! actual logging implementation. Libraries can use the logging API provided
//! by this crate, and the consumer of those libraries can choose the logging
//! implementation that is most suitable for its use case.
//!
//! If no logging implementation is selected, the facade falls back to a "noop"
//! implementation that ignores all log messages. The overhead in this case
//! is very small - just an integer load, comparison and jump.
//!
//! A log request consists of a _target_, a _level_, and a _body_. A target is a
//! string which defaults to the module path of the location of the log request,
//! though that default may be overridden. Logger implementations typically use
//! the target to filter requests based on some user configuration.
//!
//! # Usage
//!
//! The basic use of the log crate is through the five logging macros: [`error!`],
//! [`warn!`], [`info!`], [`debug!`] and [`trace!`]
//! where `error!` represents the highest-priority log messages
//! and `trace!` the lowest. The log messages are filtered by configuring
//! the log level to exclude messages with a lower priority.
//! Each of these macros accept format strings similarly to [`println!`].
//!
//!
//! [`error!`]: ./macro.error.html
//! [`warn!`]: ./macro.warn.html
//! [`info!`]: ./macro.info.html
//! [`debug!`]: ./macro.debug.html
//! [`trace!`]: ./macro.trace.html
//! [`println!`]: https://doc.rust-lang.org/stable/std/macro.println.html
//!
//! ## In libraries
//!
//! Libraries should link only to the `log` crate, and use the provided
//! macros to log whatever information will be useful to downstream consumers.
//!
//! ### Examples
//!
//! ```edition2018
//! # #[derive(Debug)] pub struct Yak(String);
//! # impl Yak { fn shave(&mut self, _: u32) {} }
//! # fn find_a_razor() -> Result<u32, u32> { Ok(1) }
//! use log::{info, warn};
//!
//! pub fn shave_the_yak(yak: &mut Yak) {
//!     info!(target: "yak_events", "Commencing yak shaving for {:?}", yak);
//!
//!     loop {
//!         match find_a_razor() {
//!             Ok(razor) => {
//!                 info!("Razor located: {}", razor);
//!                 yak.shave(razor);
//!                 break;
//!             }
//!             Err(err) => {
//!                 warn!("Unable to locate a razor: {}, retrying", err);
//!             }
//!         }
//!     }
//! }
//! # fn main() {}
//! ```
//!
//! ## In executables
//!
//! Executables should choose a logging implementation and initialize it early in the
//! runtime of the program. Logging implementations will typically include a
//! function to do this. Any log messages generated before
//! the implementation is initialized will be ignored.
//!
//! The executable itself may use the `log` crate to log as well.
//!
//! ### Warning
//!
//! The logging system may only be initialized once.
//!
//! ## Structured logging
//!
//! If you enable the `kv_unstable` feature you can associate structured values
//! with your log records. If we take the example from before, we can include
//! some additional context besides what's in the formatted message:
//!
//! ```edition2018
//! # use serde::Serialize;
//! # #[derive(Debug, Serialize)] pub struct Yak(String);
//! # impl Yak { fn shave(&mut self, _: u32) {} }
//! # fn find_a_razor() -> Result<u32, std::io::Error> { Ok(1) }
//! # #[cfg(feature = "kv_unstable_serde")]
//! # fn main() {
//! use log::{info, warn, as_serde, as_error};
//!
//! pub fn shave_the_yak(yak: &mut Yak) {
//!     info!(target: "yak_events", yak = as_serde!(yak); "Commencing yak shaving");
//!
//!     loop {
//!         match find_a_razor() {
//!             Ok(razor) => {
//!                 info!(razor = razor; "Razor located");
//!                 yak.shave(razor);
//!                 break;
//!             }
//!             Err(err) => {
//!                 warn!(err = as_error!(err); "Unable to locate a razor, retrying");
//!             }
//!         }
//!     }
//! }
//! # }
//! # #[cfg(not(feature = "kv_unstable_serde"))]
//! # fn main() {}
//! ```
//!
//! # Available logging implementations
//!
//! In order to produce log output executables have to use
//! a logger implementation compatible with the facade.
//! There are many available implementations to choose from,
//! here are some of the most popular ones:
//!
//! * Simple minimal loggers:
//!     * [env_logger]
//!     * [simple_logger]
//!     * [simplelog]
//!     * [pretty_env_logger]
//!     * [stderrlog]
//!     * [flexi_logger]
//!     * [call_logger]
//!     * [structured-logger]
//! * Complex configurable frameworks:
//!     * [log4rs]
//!     * [fern]
//! * Adaptors for other facilities:
//!     * [syslog]
//!     * [slog-stdlog]
//!     * [systemd-journal-logger]
//!     * [android_log]
//!     * [win_dbg_logger]
//!     * [db_logger]
//!     * [log-to-defmt]
//! * For WebAssembly binaries:
//!     * [console_log]
//! * For dynamic libraries:
//!     * You may need to construct an FFI-safe wrapper over `log` to initialize in your libraries
//!
//! # Implementing a Logger
//!
//! Loggers implement the [`Log`] trait. Here's a very basic example that simply
//! logs all messages at the [`Error`][level_link], [`Warn`][level_link] or
//! [`Info`][level_link] levels to stdout:
//!
//! ```edition2018
//! use log::{Record, Level, Metadata};
//!
//! struct SimpleLogger;
//!
//! impl log::Log for SimpleLogger {
//!     fn enabled(&self, metadata: &Metadata) -> bool {
//!         metadata.level() <= Level::Info
//!     }
//!
//!     fn log(&self, record: &Record) {
//!         if self.enabled(record.metadata()) {
//!             println!("{} - {}", record.level(), record.args());
//!         }
//!     }
//!
//!     fn flush(&self) {}
//! }
//!
//! # fn main() {}
//! ```
//!
//! Loggers are installed by calling the [`set_logger`] function. The maximum
//! log level also needs to be adjusted via the [`set_max_level`] function. The
//! logging facade uses this as an optimization to improve performance of log
//! messages at levels that are disabled. It's important to set it, as it
//! defaults to [`Off`][filter_link], so no log messages will ever be captured!
//! In the case of our example logger, we'll want to set the maximum log level
//! to [`Info`][filter_link], since we ignore any [`Debug`][level_link] or
//! [`Trace`][level_link] level log messages. A logging implementation should
//! provide a function that wraps a call to [`set_logger`] and
//! [`set_max_level`], handling initialization of the logger:
//!
//! ```edition2018
//! # use log::{Level, Metadata};
//! # struct SimpleLogger;
//! # impl log::Log for SimpleLogger {
//! #   fn enabled(&self, _: &Metadata) -> bool { false }
//! #   fn log(&self, _: &log::Record) {}
//! #   fn flush(&self) {}
//! # }
//! # fn main() {}
//! use log::{SetLoggerError, LevelFilter};
//!
//! static LOGGER: SimpleLogger = SimpleLogger;
//!
//! pub fn init() -> Result<(), SetLoggerError> {
//!     log::set_logger(&LOGGER)
//!         .map(|()| log::set_max_level(LevelFilter::Info))
//! }
//! ```
//!
//! Implementations that adjust their configurations at runtime should take care
//! to adjust the maximum log level as well.
//!
//! # Use with `std`
//!
//! `set_logger` requires you to provide a `&'static Log`, which can be hard to
//! obtain if your logger depends on some runtime configuration. The
//! `set_boxed_logger` function is available with the `std` Cargo feature. It is
//! identical to `set_logger` except that it takes a `Box<Log>` rather than a
//! `&'static Log`:
//!
//! ```edition2018
//! # use log::{Level, LevelFilter, Log, SetLoggerError, Metadata};
//! # struct SimpleLogger;
//! # impl log::Log for SimpleLogger {
//! #   fn enabled(&self, _: &Metadata) -> bool { false }
//! #   fn log(&self, _: &log::Record) {}
//! #   fn flush(&self) {}
//! # }
//! # fn main() {}
//! # #[cfg(feature = "std")]
//! pub fn init() -> Result<(), SetLoggerError> {
//!     log::set_boxed_logger(Box::new(SimpleLogger))
//!         .map(|()| log::set_max_level(LevelFilter::Info))
//! }
//! ```
//!
//! # Compile time filters
//!
//! Log levels can be statically disabled at compile time via Cargo features. Log invocations at
//! disabled levels will be skipped and will not even be present in the resulting binary.
//! This level is configured separately for release and debug builds. The features are:
//!
//! * `max_level_off`
//! * `max_level_error`
//! * `max_level_warn`
//! * `max_level_info`
//! * `max_level_debug`
//! * `max_level_trace`
//! * `release_max_level_off`
//! * `release_max_level_error`
//! * `release_max_level_warn`
//! * `release_max_level_info`
//! * `release_max_level_debug`
//! * `release_max_level_trace`
//!
//! These features control the value of the `STATIC_MAX_LEVEL` constant. The logging macros check
//! this value before logging a message. By default, no levels are disabled.
//!
//! Libraries should avoid using the max level features because they're global and can't be changed
//! once they're set.
//!
//! For example, a crate can disable trace level logs in debug builds and trace, debug, and info
//! level logs in release builds with the following configuration:
//!
//! ```toml
//! [dependencies]
//! log = { version = "0.4", features = ["max_level_debug", "release_max_level_warn"] }
//! ```
//! # Crate Feature Flags
//!
//! The following crate feature flags are available in addition to the filters. They are
//! configured in your `Cargo.toml`.
//!
//! * `std` allows use of `std` crate instead of the default `core`. Enables using `std::error` and
//! `set_boxed_logger` functionality.
//! * `serde` enables support for serialization and deserialization of `Level` and `LevelFilter`.
//!
//! ```toml
//! [dependencies]
//! log = { version = "0.4", features = ["std", "serde"] }
//! ```
//!
//! # Version compatibility
//!
//! The 0.3 and 0.4 versions of the `log` crate are almost entirely compatible. Log messages
//! made using `log` 0.3 will forward transparently to a logger implementation using `log` 0.4. Log
//! messages made using `log` 0.4 will forward to a logger implementation using `log` 0.3, but the
//! module path and file name information associated with the message will unfortunately be lost.
//!
//! [`Log`]: trait.Log.html
//! [level_link]: enum.Level.html
//! [filter_link]: enum.LevelFilter.html
//! [`set_logger`]: fn.set_logger.html
//! [`set_max_level`]: fn.set_max_level.html
//! [`try_set_logger_raw`]: fn.try_set_logger_raw.html
//! [`shutdown_logger_raw`]: fn.shutdown_logger_raw.html
//! [env_logger]: https://docs.rs/env_logger/*/env_logger/
//! [simple_logger]: https://github.com/borntyping/rust-simple_logger
//! [simplelog]: https://github.com/drakulix/simplelog.rs
//! [pretty_env_logger]: https://docs.rs/pretty_env_logger/*/pretty_env_logger/
//! [stderrlog]: https://docs.rs/stderrlog/*/stderrlog/
//! [flexi_logger]: https://docs.rs/flexi_logger/*/flexi_logger/
//! [call_logger]: https://docs.rs/call_logger/*/call_logger/
//! [syslog]: https://docs.rs/syslog/*/syslog/
//! [slog-stdlog]: https://docs.rs/slog-stdlog/*/slog_stdlog/
//! [log4rs]: https://docs.rs/log4rs/*/log4rs/
//! [fern]: https://docs.rs/fern/*/fern/
//! [systemd-journal-logger]: https://docs.rs/systemd-journal-logger/*/systemd_journal_logger/
//! [android_log]: https://docs.rs/android_log/*/android_log/
//! [win_dbg_logger]: https://docs.rs/win_dbg_logger/*/win_dbg_logger/
//! [db_logger]: https://docs.rs/db_logger/*/db_logger/
//! [log-to-defmt]: https://docs.rs/log-to-defmt/*/log_to_defmt/
//! [console_log]: https://docs.rs/console_log/*/console_log/
//! [structured-logger]: https://docs.rs/structured-logger/latest/structured_logger/

#![doc(
    html_logo_url = "https://www.rust-lang.org/logos/rust-logo-128x128-blk-v2.png",
    html_favicon_url = "https://www.rust-lang.org/favicon.ico",
    html_root_url = "https://docs.rs/log/0.4.20"
)]
#![warn(missing_docs)]
#![deny(missing_debug_implementations, unconditional_recursion)]
#![cfg_attr(all(not(feature = "std"), not(test)), no_std)]
// When compiled for the rustc compiler itself we want to make sure that this is
// an unstable crate
#![cfg_attr(rustbuild, feature(staged_api, rustc_private))]
#![cfg_attr(rustbuild, unstable(feature = "rustc_private", issue = "27812"))]

#[cfg(all(not(feature = "std"), not(test)))]
extern crate core as std;

<<<<<<< HEAD
#[macro_use]
extern crate cfg_if;

use std::cmp;
=======
>>>>>>> 35ee9442
#[cfg(feature = "std")]
use std::error;
use std::str::FromStr;
use std::{cmp, fmt, mem};

#[macro_use]
mod macros;
mod serde;

#[cfg(feature = "kv_unstable")]
pub mod kv;

#[cfg(target_has_atomic = "ptr")]
use std::sync::atomic::{AtomicUsize, Ordering};

#[cfg(not(target_has_atomic = "ptr"))]
use std::cell::Cell;
#[cfg(not(target_has_atomic = "ptr"))]
use std::sync::atomic::Ordering;

#[cfg(not(target_has_atomic = "ptr"))]
struct AtomicUsize {
    v: Cell<usize>,
}

#[cfg(not(target_has_atomic = "ptr"))]
impl AtomicUsize {
    const fn new(v: usize) -> AtomicUsize {
        AtomicUsize { v: Cell::new(v) }
    }

    fn load(&self, _order: Ordering) -> usize {
        self.v.get()
    }

    fn store(&self, val: usize, _order: Ordering) {
        self.v.set(val)
    }

    #[cfg(target_has_atomic = "ptr")]
    fn compare_exchange(
        &self,
        current: usize,
        new: usize,
        _success: Ordering,
        _failure: Ordering,
    ) -> Result<usize, usize> {
        let prev = self.v.get();
        if current == prev {
            self.v.set(new);
        }
        Ok(prev)
    }
}

// Any platform without atomics is unlikely to have multiple cores, so
// writing via Cell will not be a race condition.
#[cfg(not(target_has_atomic = "ptr"))]
unsafe impl Sync for AtomicUsize {}

// The LOGGER static holds a pointer to the global logger. It is protected by
// the STATE static which determines whether LOGGER has been initialized yet.
static mut LOGGER: &dyn Log = &NopLogger;

static STATE: AtomicUsize = AtomicUsize::new(0);

// There are three different states that we care about: the logger's
// uninitialized, the logger's initializing (set_logger's been called but
// LOGGER hasn't actually been set yet), or the logger's active.
const UNINITIALIZED: usize = 0;
const INITIALIZING: usize = 1;
const INITIALIZED: usize = 2;

static MAX_LOG_LEVEL_FILTER: AtomicUsize = AtomicUsize::new(0);

static LOG_LEVEL_NAMES: [&str; 6] = ["OFF", "ERROR", "WARN", "INFO", "DEBUG", "TRACE"];

static SET_LOGGER_ERROR: &str = "attempted to set a logger after the logging system \
                                 was already initialized";
static LEVEL_PARSE_ERROR: &str =
    "attempted to convert a string that doesn't match an existing log level";

/// An enum representing the available verbosity levels of the logger.
///
/// Typical usage includes: checking if a certain `Level` is enabled with
/// [`log_enabled!`](macro.log_enabled.html), specifying the `Level` of
/// [`log!`](macro.log.html), and comparing a `Level` directly to a
/// [`LevelFilter`](enum.LevelFilter.html).
#[repr(usize)]
#[derive(Clone, Copy, PartialEq, Eq, PartialOrd, Ord, Debug, Hash)]
pub enum Level {
    /// The "error" level.
    ///
    /// Designates very serious errors.
    // This way these line up with the discriminants for LevelFilter below
    // This works because Rust treats field-less enums the same way as C does:
    // https://doc.rust-lang.org/reference/items/enumerations.html#custom-discriminant-values-for-field-less-enumerations
    Error = 1,
    /// The "warn" level.
    ///
    /// Designates hazardous situations.
    Warn,
    /// The "info" level.
    ///
    /// Designates useful information.
    Info,
    /// The "debug" level.
    ///
    /// Designates lower priority information.
    Debug,
    /// The "trace" level.
    ///
    /// Designates very low priority, often extremely verbose, information.
    Trace,
}

impl PartialEq<LevelFilter> for Level {
    #[inline]
    fn eq(&self, other: &LevelFilter) -> bool {
        *self as usize == *other as usize
    }
}

impl PartialOrd<LevelFilter> for Level {
    #[inline]
    fn partial_cmp(&self, other: &LevelFilter) -> Option<cmp::Ordering> {
        Some((*self as usize).cmp(&(*other as usize)))
    }
}

fn ok_or<T, E>(t: Option<T>, e: E) -> Result<T, E> {
    match t {
        Some(t) => Ok(t),
        None => Err(e),
    }
}

impl FromStr for Level {
    type Err = ParseLevelError;
    fn from_str(level: &str) -> Result<Level, Self::Err> {
        ok_or(
            LOG_LEVEL_NAMES
                .iter()
                .position(|&name| name.eq_ignore_ascii_case(level))
                .into_iter()
                .filter(|&idx| idx != 0)
                .map(|idx| Level::from_usize(idx).unwrap())
                .next(),
            ParseLevelError(()),
        )
    }
}

impl fmt::Display for Level {
    fn fmt(&self, fmt: &mut fmt::Formatter) -> fmt::Result {
        fmt.pad(self.as_str())
    }
}

impl Level {
    fn from_usize(u: usize) -> Option<Level> {
        match u {
            1 => Some(Level::Error),
            2 => Some(Level::Warn),
            3 => Some(Level::Info),
            4 => Some(Level::Debug),
            5 => Some(Level::Trace),
            _ => None,
        }
    }

    /// Returns the most verbose logging level.
    #[inline]
    pub fn max() -> Level {
        Level::Trace
    }

    /// Converts the `Level` to the equivalent `LevelFilter`.
    #[inline]
    pub fn to_level_filter(&self) -> LevelFilter {
        LevelFilter::from_usize(*self as usize).unwrap()
    }

    /// Returns the string representation of the `Level`.
    ///
    /// This returns the same string as the `fmt::Display` implementation.
    pub fn as_str(&self) -> &'static str {
        LOG_LEVEL_NAMES[*self as usize]
    }

    /// Iterate through all supported logging levels.
    ///
    /// The order of iteration is from more severe to less severe log messages.
    ///
    /// # Examples
    ///
    /// ```
    /// use log::Level;
    ///
    /// let mut levels = Level::iter();
    ///
    /// assert_eq!(Some(Level::Error), levels.next());
    /// assert_eq!(Some(Level::Trace), levels.last());
    /// ```
    pub fn iter() -> impl Iterator<Item = Self> {
        (1..6).map(|i| Self::from_usize(i).unwrap())
    }
}

/// An enum representing the available verbosity level filters of the logger.
///
/// A `LevelFilter` may be compared directly to a [`Level`]. Use this type
/// to get and set the maximum log level with [`max_level()`] and [`set_max_level`].
///
/// [`Level`]: enum.Level.html
/// [`max_level()`]: fn.max_level.html
/// [`set_max_level`]: fn.set_max_level.html
#[repr(usize)]
#[derive(Clone, Copy, PartialEq, Eq, PartialOrd, Ord, Debug, Hash)]
pub enum LevelFilter {
    /// A level lower than all log levels.
    Off,
    /// Corresponds to the `Error` log level.
    Error,
    /// Corresponds to the `Warn` log level.
    Warn,
    /// Corresponds to the `Info` log level.
    Info,
    /// Corresponds to the `Debug` log level.
    Debug,
    /// Corresponds to the `Trace` log level.
    Trace,
}

impl PartialEq<Level> for LevelFilter {
    #[inline]
    fn eq(&self, other: &Level) -> bool {
        other.eq(self)
    }
}

impl PartialOrd<Level> for LevelFilter {
    #[inline]
    fn partial_cmp(&self, other: &Level) -> Option<cmp::Ordering> {
        Some((*self as usize).cmp(&(*other as usize)))
    }
}

impl FromStr for LevelFilter {
    type Err = ParseLevelError;
    fn from_str(level: &str) -> Result<LevelFilter, Self::Err> {
        ok_or(
            LOG_LEVEL_NAMES
                .iter()
                .position(|&name| name.eq_ignore_ascii_case(level))
                .map(|p| LevelFilter::from_usize(p).unwrap()),
            ParseLevelError(()),
        )
    }
}

impl fmt::Display for LevelFilter {
    fn fmt(&self, fmt: &mut fmt::Formatter) -> fmt::Result {
        fmt.pad(self.as_str())
    }
}

impl LevelFilter {
    fn from_usize(u: usize) -> Option<LevelFilter> {
        match u {
            0 => Some(LevelFilter::Off),
            1 => Some(LevelFilter::Error),
            2 => Some(LevelFilter::Warn),
            3 => Some(LevelFilter::Info),
            4 => Some(LevelFilter::Debug),
            5 => Some(LevelFilter::Trace),
            _ => None,
        }
    }

    /// Returns the most verbose logging level filter.
    #[inline]
    pub fn max() -> LevelFilter {
        LevelFilter::Trace
    }

    /// Converts `self` to the equivalent `Level`.
    ///
    /// Returns `None` if `self` is `LevelFilter::Off`.
    #[inline]
    pub fn to_level(&self) -> Option<Level> {
        Level::from_usize(*self as usize)
    }

    /// Returns the string representation of the `LevelFilter`.
    ///
    /// This returns the same string as the `fmt::Display` implementation.
    pub fn as_str(&self) -> &'static str {
        LOG_LEVEL_NAMES[*self as usize]
    }

    /// Iterate through all supported filtering levels.
    ///
    /// The order of iteration is from less to more verbose filtering.
    ///
    /// # Examples
    ///
    /// ```
    /// use log::LevelFilter;
    ///
    /// let mut levels = LevelFilter::iter();
    ///
    /// assert_eq!(Some(LevelFilter::Off), levels.next());
    /// assert_eq!(Some(LevelFilter::Trace), levels.last());
    /// ```
    pub fn iter() -> impl Iterator<Item = Self> {
        (0..6).map(|i| Self::from_usize(i).unwrap())
    }
}

#[derive(Copy, Clone, Eq, PartialEq, Ord, PartialOrd, Hash, Debug)]
enum MaybeStaticStr<'a> {
    Static(&'static str),
    Borrowed(&'a str),
}

impl<'a> MaybeStaticStr<'a> {
    #[inline]
    fn get(&self) -> &'a str {
        match *self {
            MaybeStaticStr::Static(s) => s,
            MaybeStaticStr::Borrowed(s) => s,
        }
    }
}

/// The "payload" of a log message.
///
/// # Use
///
/// `Record` structures are passed as parameters to the [`log`][method.log]
/// method of the [`Log`] trait. Logger implementors manipulate these
/// structures in order to display log messages. `Record`s are automatically
/// created by the [`log!`] macro and so are not seen by log users.
///
/// Note that the [`level()`] and [`target()`] accessors are equivalent to
/// `self.metadata().level()` and `self.metadata().target()` respectively.
/// These methods are provided as a convenience for users of this structure.
///
/// # Example
///
/// The following example shows a simple logger that displays the level,
/// module path, and message of any `Record` that is passed to it.
///
/// ```edition2018
/// struct SimpleLogger;
///
/// impl log::Log for SimpleLogger {
///    fn enabled(&self, _metadata: &log::Metadata) -> bool {
///        true
///    }
///
///    fn log(&self, record: &log::Record) {
///        if !self.enabled(record.metadata()) {
///            return;
///        }
///
///        println!("{}:{} -- {}",
///                 record.level(),
///                 record.target(),
///                 record.args());
///    }
///    fn flush(&self) {}
/// }
/// ```
///
/// [method.log]: trait.Log.html#tymethod.log
/// [`Log`]: trait.Log.html
/// [`log!`]: macro.log.html
/// [`level()`]: struct.Record.html#method.level
/// [`target()`]: struct.Record.html#method.target
#[derive(Clone, Debug)]
pub struct Record<'a> {
    metadata: Metadata<'a>,
    args: fmt::Arguments<'a>,
    module_path: Option<MaybeStaticStr<'a>>,
    file: Option<MaybeStaticStr<'a>>,
    line: Option<u32>,
    #[cfg(feature = "kv_unstable")]
    key_values: KeyValues<'a>,
}

// This wrapper type is only needed so we can
// `#[derive(Debug)]` on `Record`. It also
// provides a useful `Debug` implementation for
// the underlying `Source`.
#[cfg(feature = "kv_unstable")]
#[derive(Clone)]
struct KeyValues<'a>(&'a dyn kv::Source);

#[cfg(feature = "kv_unstable")]
impl<'a> fmt::Debug for KeyValues<'a> {
    fn fmt(&self, f: &mut fmt::Formatter) -> fmt::Result {
        let mut visitor = f.debug_map();
        self.0.visit(&mut visitor).map_err(|_| fmt::Error)?;
        visitor.finish()
    }
}

impl<'a> Record<'a> {
    /// Returns a new builder.
    #[inline]
    pub fn builder() -> RecordBuilder<'a> {
        RecordBuilder::new()
    }

    /// The message body.
    #[inline]
    pub fn args(&self) -> &fmt::Arguments<'a> {
        &self.args
    }

    /// Metadata about the log directive.
    #[inline]
    pub fn metadata(&self) -> &Metadata<'a> {
        &self.metadata
    }

    /// The verbosity level of the message.
    #[inline]
    pub fn level(&self) -> Level {
        self.metadata.level()
    }

    /// The name of the target of the directive.
    #[inline]
    pub fn target(&self) -> &'a str {
        self.metadata.target()
    }

    /// The module path of the message.
    #[inline]
    pub fn module_path(&self) -> Option<&'a str> {
        self.module_path.map(|s| s.get())
    }

    /// The module path of the message, if it is a `'static` string.
    #[inline]
    pub fn module_path_static(&self) -> Option<&'static str> {
        match self.module_path {
            Some(MaybeStaticStr::Static(s)) => Some(s),
            _ => None,
        }
    }

    /// The source file containing the message.
    #[inline]
    pub fn file(&self) -> Option<&'a str> {
        self.file.map(|s| s.get())
    }

    /// The module path of the message, if it is a `'static` string.
    #[inline]
    pub fn file_static(&self) -> Option<&'static str> {
        match self.file {
            Some(MaybeStaticStr::Static(s)) => Some(s),
            _ => None,
        }
    }

    /// The line containing the message.
    #[inline]
    pub fn line(&self) -> Option<u32> {
        self.line
    }

    /// The structured key-value pairs associated with the message.
    #[cfg(feature = "kv_unstable")]
    #[inline]
    pub fn key_values(&self) -> &dyn kv::Source {
        self.key_values.0
    }

    /// Create a new [`RecordBuilder`](struct.RecordBuilder.html) based on this record.
    #[cfg(feature = "kv_unstable")]
    #[inline]
    pub fn to_builder(&self) -> RecordBuilder {
        RecordBuilder {
            record: Record {
                metadata: Metadata {
                    level: self.metadata.level,
                    target: self.metadata.target,
                },
                args: self.args,
                module_path: self.module_path,
                file: self.file,
                line: self.line,
                key_values: self.key_values.clone(),
            },
        }
    }
}

/// Builder for [`Record`](struct.Record.html).
///
/// Typically should only be used by log library creators or for testing and "shim loggers".
/// The `RecordBuilder` can set the different parameters of `Record` object, and returns
/// the created object when `build` is called.
///
/// # Examples
///
/// ```edition2018
/// use log::{Level, Record};
///
/// let record = Record::builder()
///                 .args(format_args!("Error!"))
///                 .level(Level::Error)
///                 .target("myApp")
///                 .file(Some("server.rs"))
///                 .line(Some(144))
///                 .module_path(Some("server"))
///                 .build();
/// ```
///
/// Alternatively, use [`MetadataBuilder`](struct.MetadataBuilder.html):
///
/// ```edition2018
/// use log::{Record, Level, MetadataBuilder};
///
/// let error_metadata = MetadataBuilder::new()
///                         .target("myApp")
///                         .level(Level::Error)
///                         .build();
///
/// let record = Record::builder()
///                 .metadata(error_metadata)
///                 .args(format_args!("Error!"))
///                 .line(Some(433))
///                 .file(Some("app.rs"))
///                 .module_path(Some("server"))
///                 .build();
/// ```
#[derive(Debug)]
pub struct RecordBuilder<'a> {
    record: Record<'a>,
}

impl<'a> RecordBuilder<'a> {
    /// Construct new `RecordBuilder`.
    ///
    /// The default options are:
    ///
    /// - `args`: [`format_args!("")`]
    /// - `metadata`: [`Metadata::builder().build()`]
    /// - `module_path`: `None`
    /// - `file`: `None`
    /// - `line`: `None`
    ///
    /// [`format_args!("")`]: https://doc.rust-lang.org/std/macro.format_args.html
    /// [`Metadata::builder().build()`]: struct.MetadataBuilder.html#method.build
    #[inline]
    pub fn new() -> RecordBuilder<'a> {
        RecordBuilder {
            record: Record {
                args: format_args!(""),
                metadata: Metadata::builder().build(),
                module_path: None,
                file: None,
                line: None,
                #[cfg(feature = "kv_unstable")]
                key_values: KeyValues(&None::<(kv::Key, kv::Value)>),
            },
        }
    }

    /// Set [`args`](struct.Record.html#method.args).
    #[inline]
    pub fn args(&mut self, args: fmt::Arguments<'a>) -> &mut RecordBuilder<'a> {
        self.record.args = args;
        self
    }

    /// Set [`metadata`](struct.Record.html#method.metadata). Construct a `Metadata` object with [`MetadataBuilder`](struct.MetadataBuilder.html).
    #[inline]
    pub fn metadata(&mut self, metadata: Metadata<'a>) -> &mut RecordBuilder<'a> {
        self.record.metadata = metadata;
        self
    }

    /// Set [`Metadata::level`](struct.Metadata.html#method.level).
    #[inline]
    pub fn level(&mut self, level: Level) -> &mut RecordBuilder<'a> {
        self.record.metadata.level = level;
        self
    }

    /// Set [`Metadata::target`](struct.Metadata.html#method.target)
    #[inline]
    pub fn target(&mut self, target: &'a str) -> &mut RecordBuilder<'a> {
        self.record.metadata.target = target;
        self
    }

    /// Set [`module_path`](struct.Record.html#method.module_path)
    #[inline]
    pub fn module_path(&mut self, path: Option<&'a str>) -> &mut RecordBuilder<'a> {
        self.record.module_path = path.map(MaybeStaticStr::Borrowed);
        self
    }

    /// Set [`module_path`](struct.Record.html#method.module_path) to a `'static` string
    #[inline]
    pub fn module_path_static(&mut self, path: Option<&'static str>) -> &mut RecordBuilder<'a> {
        self.record.module_path = path.map(MaybeStaticStr::Static);
        self
    }

    /// Set [`file`](struct.Record.html#method.file)
    #[inline]
    pub fn file(&mut self, file: Option<&'a str>) -> &mut RecordBuilder<'a> {
        self.record.file = file.map(MaybeStaticStr::Borrowed);
        self
    }

    /// Set [`file`](struct.Record.html#method.file) to a `'static` string.
    #[inline]
    pub fn file_static(&mut self, file: Option<&'static str>) -> &mut RecordBuilder<'a> {
        self.record.file = file.map(MaybeStaticStr::Static);
        self
    }

    /// Set [`line`](struct.Record.html#method.line)
    #[inline]
    pub fn line(&mut self, line: Option<u32>) -> &mut RecordBuilder<'a> {
        self.record.line = line;
        self
    }

    /// Set [`key_values`](struct.Record.html#method.key_values)
    #[cfg(feature = "kv_unstable")]
    #[inline]
    pub fn key_values(&mut self, kvs: &'a dyn kv::Source) -> &mut RecordBuilder<'a> {
        self.record.key_values = KeyValues(kvs);
        self
    }

    /// Invoke the builder and return a `Record`
    #[inline]
    pub fn build(&self) -> Record<'a> {
        self.record.clone()
    }
}

impl<'a> Default for RecordBuilder<'a> {
    fn default() -> Self {
        Self::new()
    }
}

/// Metadata about a log message.
///
/// # Use
///
/// `Metadata` structs are created when users of the library use
/// logging macros.
///
/// They are consumed by implementations of the `Log` trait in the
/// `enabled` method.
///
/// `Record`s use `Metadata` to determine the log message's severity
/// and target.
///
/// Users should use the `log_enabled!` macro in their code to avoid
/// constructing expensive log messages.
///
/// # Examples
///
/// ```edition2018
/// use log::{Record, Level, Metadata};
///
/// struct MyLogger;
///
/// impl log::Log for MyLogger {
///     fn enabled(&self, metadata: &Metadata) -> bool {
///         metadata.level() <= Level::Info
///     }
///
///     fn log(&self, record: &Record) {
///         if self.enabled(record.metadata()) {
///             println!("{} - {}", record.level(), record.args());
///         }
///     }
///     fn flush(&self) {}
/// }
///
/// # fn main(){}
/// ```
#[derive(Clone, Eq, PartialEq, Ord, PartialOrd, Hash, Debug)]
pub struct Metadata<'a> {
    level: Level,
    target: &'a str,
}

impl<'a> Metadata<'a> {
    /// Returns a new builder.
    #[inline]
    pub fn builder() -> MetadataBuilder<'a> {
        MetadataBuilder::new()
    }

    /// The verbosity level of the message.
    #[inline]
    pub fn level(&self) -> Level {
        self.level
    }

    /// The name of the target of the directive.
    #[inline]
    pub fn target(&self) -> &'a str {
        self.target
    }
}

/// Builder for [`Metadata`](struct.Metadata.html).
///
/// Typically should only be used by log library creators or for testing and "shim loggers".
/// The `MetadataBuilder` can set the different parameters of a `Metadata` object, and returns
/// the created object when `build` is called.
///
/// # Example
///
/// ```edition2018
/// let target = "myApp";
/// use log::{Level, MetadataBuilder};
/// let metadata = MetadataBuilder::new()
///                     .level(Level::Debug)
///                     .target(target)
///                     .build();
/// ```
#[derive(Eq, PartialEq, Ord, PartialOrd, Hash, Debug)]
pub struct MetadataBuilder<'a> {
    metadata: Metadata<'a>,
}

impl<'a> MetadataBuilder<'a> {
    /// Construct a new `MetadataBuilder`.
    ///
    /// The default options are:
    ///
    /// - `level`: `Level::Info`
    /// - `target`: `""`
    #[inline]
    pub fn new() -> MetadataBuilder<'a> {
        MetadataBuilder {
            metadata: Metadata {
                level: Level::Info,
                target: "",
            },
        }
    }

    /// Setter for [`level`](struct.Metadata.html#method.level).
    #[inline]
    pub fn level(&mut self, arg: Level) -> &mut MetadataBuilder<'a> {
        self.metadata.level = arg;
        self
    }

    /// Setter for [`target`](struct.Metadata.html#method.target).
    #[inline]
    pub fn target(&mut self, target: &'a str) -> &mut MetadataBuilder<'a> {
        self.metadata.target = target;
        self
    }

    /// Returns a `Metadata` object.
    #[inline]
    pub fn build(&self) -> Metadata<'a> {
        self.metadata.clone()
    }
}

impl<'a> Default for MetadataBuilder<'a> {
    fn default() -> Self {
        Self::new()
    }
}

/// A trait encapsulating the operations required of a logger.
pub trait Log: Sync + Send {
    /// Determines if a log message with the specified metadata would be
    /// logged.
    ///
    /// This is used by the `log_enabled!` macro to allow callers to avoid
    /// expensive computation of log message arguments if the message would be
    /// discarded anyway.
    ///
    /// # For implementors
    ///
    /// This method isn't called automatically by the `log!` macros.
    /// It's up to an implementation of the `Log` trait to call `enabled` in its own
    /// `log` method implementation to guarantee that filtering is applied.
    fn enabled(&self, metadata: &Metadata) -> bool;

    /// Logs the `Record`.
    ///
    /// # For implementors
    ///
    /// Note that `enabled` is *not* necessarily called before this method.
    /// Implementations of `log` should perform all necessary filtering
    /// internally.
    fn log(&self, record: &Record);

    /// Flushes any buffered records.
    fn flush(&self);
}

// Just used as a dummy initial value for LOGGER
struct NopLogger;

impl Log for NopLogger {
    fn enabled(&self, _: &Metadata) -> bool {
        false
    }

    fn log(&self, _: &Record) {}
    fn flush(&self) {}
}

impl<T> Log for &'_ T
where
    T: ?Sized + Log,
{
    fn enabled(&self, metadata: &Metadata) -> bool {
        (**self).enabled(metadata)
    }

    fn log(&self, record: &Record) {
        (**self).log(record);
    }
    fn flush(&self) {
        (**self).flush();
    }
}

#[cfg(feature = "std")]
impl<T> Log for std::boxed::Box<T>
where
    T: ?Sized + Log,
{
    fn enabled(&self, metadata: &Metadata) -> bool {
        self.as_ref().enabled(metadata)
    }

    fn log(&self, record: &Record) {
        self.as_ref().log(record);
    }
    fn flush(&self) {
        self.as_ref().flush();
    }
}

#[cfg(feature = "std")]
impl<T> Log for std::sync::Arc<T>
where
    T: ?Sized + Log,
{
    fn enabled(&self, metadata: &Metadata) -> bool {
        self.as_ref().enabled(metadata)
    }

    fn log(&self, record: &Record) {
        self.as_ref().log(record);
    }
    fn flush(&self) {
        self.as_ref().flush();
    }
}

/// Sets the global maximum log level.
///
/// Generally, this should only be called by the active logging implementation.
///
/// Note that `Trace` is the maximum level, because it provides the maximum amount of detail in the emitted logs.
#[inline]
#[cfg(target_has_atomic = "ptr")]
pub fn set_max_level(level: LevelFilter) {
    MAX_LOG_LEVEL_FILTER.store(level as usize, Ordering::Relaxed);
}

/// A thread-unsafe version of [`set_max_level`].
///
/// This function is available on all platforms, even those that do not have
/// support for atomics that is needed by [`set_max_level`].
///
/// In almost all cases, [`set_max_level`] should be preferred.
///
/// # Safety
///
/// This function is only safe to call when no other level setting function is
/// called while this function still executes.
///
/// This can be upheld by (for example) making sure that **there are no other
/// threads**, and (on embedded) that **interrupts are disabled**.
///
/// Is is safe to use all other logging functions while this function runs
/// (including all logging macros).
///
/// [`set_max_level`]: fn.set_max_level.html
#[inline]
pub unsafe fn set_max_level_racy(level: LevelFilter) {
    // `MAX_LOG_LEVEL_FILTER` uses a `Cell` as the underlying primitive when a
    // platform doesn't support `target_has_atomic = "ptr"`, so even though this looks the same
    // as `set_max_level` it may have different safety properties.
    MAX_LOG_LEVEL_FILTER.store(level as usize, Ordering::Relaxed);
}

/// Returns the current maximum log level.
///
/// The [`log!`], [`error!`], [`warn!`], [`info!`], [`debug!`], and [`trace!`] macros check
/// this value and discard any message logged at a higher level. The maximum
/// log level is set by the [`set_max_level`] function.
///
/// [`log!`]: macro.log.html
/// [`error!`]: macro.error.html
/// [`warn!`]: macro.warn.html
/// [`info!`]: macro.info.html
/// [`debug!`]: macro.debug.html
/// [`trace!`]: macro.trace.html
/// [`set_max_level`]: fn.set_max_level.html
#[inline(always)]
pub fn max_level() -> LevelFilter {
    // Since `LevelFilter` is `repr(usize)`,
    // this transmute is sound if and only if `MAX_LOG_LEVEL_FILTER`
    // is set to a usize that is a valid discriminant for `LevelFilter`.
    // Since `MAX_LOG_LEVEL_FILTER` is private, the only time it's set
    // is by `set_max_level` above, i.e. by casting a `LevelFilter` to `usize`.
    // So any usize stored in `MAX_LOG_LEVEL_FILTER` is a valid discriminant.
    unsafe { mem::transmute(MAX_LOG_LEVEL_FILTER.load(Ordering::Relaxed)) }
}

/// Sets the global logger to a `Box<Log>`.
///
/// This is a simple convenience wrapper over `set_logger`, which takes a
/// `Box<Log>` rather than a `&'static Log`. See the documentation for
/// [`set_logger`] for more details.
///
/// Requires the `std` feature.
///
/// # Errors
///
/// An error is returned if a logger has already been set.
///
/// [`set_logger`]: fn.set_logger.html
#[cfg(all(feature = "std", target_has_atomic = "ptr"))]
pub fn set_boxed_logger(logger: Box<dyn Log>) -> Result<(), SetLoggerError> {
    set_logger_inner(|| Box::leak(logger))
}

/// Sets the global logger to a `&'static Log`.
///
/// This function may only be called once in the lifetime of a program. Any log
/// events that occur before the call to `set_logger` completes will be ignored.
///
/// This function does not typically need to be called manually. Logger
/// implementations should provide an initialization method that installs the
/// logger internally.
///
/// # Availability
///
/// This method is available even when the `std` feature is disabled. However,
/// it is currently unavailable on `thumbv6` targets, which lack support for
/// some atomic operations which are used by this function. Even on those
/// targets, [`set_logger_racy`] will be available.
///
/// # Errors
///
/// An error is returned if a logger has already been set.
///
/// # Examples
///
/// ```edition2018
/// use log::{error, info, warn, Record, Level, Metadata, LevelFilter};
///
/// static MY_LOGGER: MyLogger = MyLogger;
///
/// struct MyLogger;
///
/// impl log::Log for MyLogger {
///     fn enabled(&self, metadata: &Metadata) -> bool {
///         metadata.level() <= Level::Info
///     }
///
///     fn log(&self, record: &Record) {
///         if self.enabled(record.metadata()) {
///             println!("{} - {}", record.level(), record.args());
///         }
///     }
///     fn flush(&self) {}
/// }
///
/// # fn main(){
/// log::set_logger(&MY_LOGGER).unwrap();
/// log::set_max_level(LevelFilter::Info);
///
/// info!("hello log");
/// warn!("warning");
/// error!("oops");
/// # }
/// ```
///
/// [`set_logger_racy`]: fn.set_logger_racy.html
#[cfg(target_has_atomic = "ptr")]
pub fn set_logger(logger: &'static dyn Log) -> Result<(), SetLoggerError> {
    set_logger_inner(|| logger)
}

#[cfg(target_has_atomic = "ptr")]
fn set_logger_inner<F>(make_logger: F) -> Result<(), SetLoggerError>
where
    F: FnOnce() -> &'static dyn Log,
{
    let old_state = match STATE.compare_exchange(
        UNINITIALIZED,
        INITIALIZING,
        Ordering::SeqCst,
        Ordering::SeqCst,
    ) {
        Ok(s) | Err(s) => s,
    };
    match old_state {
        UNINITIALIZED => {
            unsafe {
                LOGGER = make_logger();
            }
            STATE.store(INITIALIZED, Ordering::SeqCst);
            Ok(())
        }
        INITIALIZING => {
            while STATE.load(Ordering::SeqCst) == INITIALIZING {
                // TODO: replace with `hint::spin_loop` once MSRV is 1.49.0.
                #[allow(deprecated)]
                std::sync::atomic::spin_loop_hint();
            }
            Err(SetLoggerError(()))
        }
        _ => Err(SetLoggerError(())),
    }
}

/// A thread-unsafe version of [`set_logger`].
///
/// This function is available on all platforms, even those that do not have
/// support for atomics that is needed by [`set_logger`].
///
/// In almost all cases, [`set_logger`] should be preferred.
///
/// # Safety
///
/// This function is only safe to call when no other logger initialization
/// function is called while this function still executes.
///
/// This can be upheld by (for example) making sure that **there are no other
/// threads**, and (on embedded) that **interrupts are disabled**.
///
/// It is safe to use other logging functions while this function runs
/// (including all logging macros).
///
/// [`set_logger`]: fn.set_logger.html
pub unsafe fn set_logger_racy(logger: &'static dyn Log) -> Result<(), SetLoggerError> {
    match STATE.load(Ordering::SeqCst) {
        UNINITIALIZED => {
            LOGGER = logger;
            STATE.store(INITIALIZED, Ordering::SeqCst);
            Ok(())
        }
        INITIALIZING => {
            // This is just plain UB, since we were racing another initialization function
            unreachable!("set_logger_racy must not be used with other initialization functions")
        }
        _ => Err(SetLoggerError(())),
    }
}

/// The type returned by [`set_logger`] if [`set_logger`] has already been called.
///
/// [`set_logger`]: fn.set_logger.html
#[allow(missing_copy_implementations)]
#[derive(Debug)]
pub struct SetLoggerError(());

impl fmt::Display for SetLoggerError {
    fn fmt(&self, fmt: &mut fmt::Formatter) -> fmt::Result {
        fmt.write_str(SET_LOGGER_ERROR)
    }
}

// The Error trait is not available in libcore
#[cfg(feature = "std")]
impl error::Error for SetLoggerError {}

/// The type returned by [`from_str`] when the string doesn't match any of the log levels.
///
/// [`from_str`]: https://doc.rust-lang.org/std/str/trait.FromStr.html#tymethod.from_str
#[allow(missing_copy_implementations)]
#[derive(Debug, PartialEq, Eq)]
pub struct ParseLevelError(());

impl fmt::Display for ParseLevelError {
    fn fmt(&self, fmt: &mut fmt::Formatter) -> fmt::Result {
        fmt.write_str(LEVEL_PARSE_ERROR)
    }
}

// The Error trait is not available in libcore
#[cfg(feature = "std")]
impl error::Error for ParseLevelError {}

/// Returns a reference to the logger.
///
/// If a logger has not been set, a no-op implementation is returned.
pub fn logger() -> &'static dyn Log {
    if STATE.load(Ordering::SeqCst) != INITIALIZED {
        static NOP: NopLogger = NopLogger;
        &NOP
    } else {
        unsafe { LOGGER }
    }
}

// WARNING: this is not part of the crate's public API and is subject to change at any time
#[doc(hidden)]
pub mod __private_api;

/// The statically resolved maximum log level.
///
/// See the crate level documentation for information on how to configure this.
///
/// This value is checked by the log macros, but not by the `Log`ger returned by
/// the [`logger`] function. Code that manually calls functions on that value
/// should compare the level against this value.
///
/// [`logger`]: fn.logger.html
pub const STATIC_MAX_LEVEL: LevelFilter = MAX_LEVEL_INNER;

const MAX_LEVEL_INNER: LevelFilter = get_max_level_inner();

const fn get_max_level_inner() -> LevelFilter {
    #[allow(unreachable_code)]
    {
        #[cfg(all(not(debug_assertions), feature = "release_max_level_off"))]
        {
            return LevelFilter::Off;
        }
        #[cfg(all(not(debug_assertions), feature = "release_max_level_error"))]
        {
            return LevelFilter::Error;
        }
        #[cfg(all(not(debug_assertions), feature = "release_max_level_warn"))]
        {
            return LevelFilter::Warn;
        }
        #[cfg(all(not(debug_assertions), feature = "release_max_level_info"))]
        {
            return LevelFilter::Info;
        }
        #[cfg(all(not(debug_assertions), feature = "release_max_level_debug"))]
        {
            return LevelFilter::Debug;
        }
        #[cfg(all(not(debug_assertions), feature = "release_max_level_trace"))]
        {
            return LevelFilter::Trace;
        }
        #[cfg(feature = "max_level_off")]
        {
            return LevelFilter::Off;
        }
        #[cfg(feature = "max_level_error")]
        {
            return LevelFilter::Error;
        }
        #[cfg(feature = "max_level_warn")]
        {
            return LevelFilter::Warn;
        }
        #[cfg(feature = "max_level_info")]
        {
            return LevelFilter::Info;
        }
        #[cfg(feature = "max_level_debug")]
        {
            return LevelFilter::Debug;
        }

        LevelFilter::Trace
    }
}

#[cfg(test)]
mod tests {
    use super::{Level, LevelFilter, ParseLevelError};

    #[test]
    fn test_levelfilter_from_str() {
        let tests = [
            ("off", Ok(LevelFilter::Off)),
            ("error", Ok(LevelFilter::Error)),
            ("warn", Ok(LevelFilter::Warn)),
            ("info", Ok(LevelFilter::Info)),
            ("debug", Ok(LevelFilter::Debug)),
            ("trace", Ok(LevelFilter::Trace)),
            ("OFF", Ok(LevelFilter::Off)),
            ("ERROR", Ok(LevelFilter::Error)),
            ("WARN", Ok(LevelFilter::Warn)),
            ("INFO", Ok(LevelFilter::Info)),
            ("DEBUG", Ok(LevelFilter::Debug)),
            ("TRACE", Ok(LevelFilter::Trace)),
            ("asdf", Err(ParseLevelError(()))),
        ];
        for &(s, ref expected) in &tests {
            assert_eq!(expected, &s.parse());
        }
    }

    #[test]
    fn test_level_from_str() {
        let tests = [
            ("OFF", Err(ParseLevelError(()))),
            ("error", Ok(Level::Error)),
            ("warn", Ok(Level::Warn)),
            ("info", Ok(Level::Info)),
            ("debug", Ok(Level::Debug)),
            ("trace", Ok(Level::Trace)),
            ("ERROR", Ok(Level::Error)),
            ("WARN", Ok(Level::Warn)),
            ("INFO", Ok(Level::Info)),
            ("DEBUG", Ok(Level::Debug)),
            ("TRACE", Ok(Level::Trace)),
            ("asdf", Err(ParseLevelError(()))),
        ];
        for &(s, ref expected) in &tests {
            assert_eq!(expected, &s.parse());
        }
    }

    #[test]
    fn test_level_as_str() {
        let tests = &[
            (Level::Error, "ERROR"),
            (Level::Warn, "WARN"),
            (Level::Info, "INFO"),
            (Level::Debug, "DEBUG"),
            (Level::Trace, "TRACE"),
        ];
        for (input, expected) in tests {
            assert_eq!(*expected, input.as_str());
        }
    }

    #[test]
    fn test_level_show() {
        assert_eq!("INFO", Level::Info.to_string());
        assert_eq!("ERROR", Level::Error.to_string());
    }

    #[test]
    fn test_levelfilter_show() {
        assert_eq!("OFF", LevelFilter::Off.to_string());
        assert_eq!("ERROR", LevelFilter::Error.to_string());
    }

    #[test]
    fn test_cross_cmp() {
        assert!(Level::Debug > LevelFilter::Error);
        assert!(LevelFilter::Warn < Level::Trace);
        assert!(LevelFilter::Off < Level::Error);
    }

    #[test]
    fn test_cross_eq() {
        assert!(Level::Error == LevelFilter::Error);
        assert!(LevelFilter::Off != Level::Error);
        assert!(Level::Trace == LevelFilter::Trace);
    }

    #[test]
    fn test_to_level() {
        assert_eq!(Some(Level::Error), LevelFilter::Error.to_level());
        assert_eq!(None, LevelFilter::Off.to_level());
        assert_eq!(Some(Level::Debug), LevelFilter::Debug.to_level());
    }

    #[test]
    fn test_to_level_filter() {
        assert_eq!(LevelFilter::Error, Level::Error.to_level_filter());
        assert_eq!(LevelFilter::Trace, Level::Trace.to_level_filter());
    }

    #[test]
    fn test_level_filter_as_str() {
        let tests = &[
            (LevelFilter::Off, "OFF"),
            (LevelFilter::Error, "ERROR"),
            (LevelFilter::Warn, "WARN"),
            (LevelFilter::Info, "INFO"),
            (LevelFilter::Debug, "DEBUG"),
            (LevelFilter::Trace, "TRACE"),
        ];
        for (input, expected) in tests {
            assert_eq!(*expected, input.as_str());
        }
    }

    #[test]
    #[cfg(feature = "std")]
    fn test_error_trait() {
        use super::SetLoggerError;
        let e = SetLoggerError(());
        assert_eq!(
            &e.to_string(),
            "attempted to set a logger after the logging system \
             was already initialized"
        );
    }

    #[test]
    fn test_metadata_builder() {
        use super::MetadataBuilder;
        let target = "myApp";
        let metadata_test = MetadataBuilder::new()
            .level(Level::Debug)
            .target(target)
            .build();
        assert_eq!(metadata_test.level(), Level::Debug);
        assert_eq!(metadata_test.target(), "myApp");
    }

    #[test]
    fn test_metadata_convenience_builder() {
        use super::Metadata;
        let target = "myApp";
        let metadata_test = Metadata::builder()
            .level(Level::Debug)
            .target(target)
            .build();
        assert_eq!(metadata_test.level(), Level::Debug);
        assert_eq!(metadata_test.target(), "myApp");
    }

    #[test]
    fn test_record_builder() {
        use super::{MetadataBuilder, RecordBuilder};
        let target = "myApp";
        let metadata = MetadataBuilder::new().target(target).build();
        let fmt_args = format_args!("hello");
        let record_test = RecordBuilder::new()
            .args(fmt_args)
            .metadata(metadata)
            .module_path(Some("foo"))
            .file(Some("bar"))
            .line(Some(30))
            .build();
        assert_eq!(record_test.metadata().target(), "myApp");
        assert_eq!(record_test.module_path(), Some("foo"));
        assert_eq!(record_test.file(), Some("bar"));
        assert_eq!(record_test.line(), Some(30));
    }

    #[test]
    fn test_record_convenience_builder() {
        use super::{Metadata, Record};
        let target = "myApp";
        let metadata = Metadata::builder().target(target).build();
        let fmt_args = format_args!("hello");
        let record_test = Record::builder()
            .args(fmt_args)
            .metadata(metadata)
            .module_path(Some("foo"))
            .file(Some("bar"))
            .line(Some(30))
            .build();
        assert_eq!(record_test.target(), "myApp");
        assert_eq!(record_test.module_path(), Some("foo"));
        assert_eq!(record_test.file(), Some("bar"));
        assert_eq!(record_test.line(), Some(30));
    }

    #[test]
    fn test_record_complete_builder() {
        use super::{Level, Record};
        let target = "myApp";
        let record_test = Record::builder()
            .module_path(Some("foo"))
            .file(Some("bar"))
            .line(Some(30))
            .target(target)
            .level(Level::Error)
            .build();
        assert_eq!(record_test.target(), "myApp");
        assert_eq!(record_test.level(), Level::Error);
        assert_eq!(record_test.module_path(), Some("foo"));
        assert_eq!(record_test.file(), Some("bar"));
        assert_eq!(record_test.line(), Some(30));
    }

    #[test]
    #[cfg(feature = "kv_unstable")]
    fn test_record_key_values_builder() {
        use super::Record;
        use crate::kv::{self, Visitor};

        struct TestVisitor {
            seen_pairs: usize,
        }

        impl<'kvs> Visitor<'kvs> for TestVisitor {
            fn visit_pair(
                &mut self,
                _: kv::Key<'kvs>,
                _: kv::Value<'kvs>,
            ) -> Result<(), kv::Error> {
                self.seen_pairs += 1;
                Ok(())
            }
        }

        let kvs: &[(&str, i32)] = &[("a", 1), ("b", 2)];
        let record_test = Record::builder().key_values(&kvs).build();

        let mut visitor = TestVisitor { seen_pairs: 0 };

        record_test.key_values().visit(&mut visitor).unwrap();

        assert_eq!(2, visitor.seen_pairs);
    }

    #[test]
    #[cfg(feature = "kv_unstable")]
    fn test_record_key_values_get_coerce() {
        use super::Record;

        let kvs: &[(&str, &str)] = &[("a", "1"), ("b", "2")];
        let record = Record::builder().key_values(&kvs).build();

        assert_eq!(
            "2",
            record
                .key_values()
                .get("b".into())
                .expect("missing key")
                .to_borrowed_str()
                .expect("invalid value")
        );
    }

    // Test that the `impl Log for Foo` blocks work
    // This test mostly operates on a type level, so failures will be compile errors
    #[test]
    fn test_foreign_impl() {
        use super::Log;
        #[cfg(feature = "std")]
        use std::sync::Arc;

        fn assert_is_log<T: Log + ?Sized>() {}

        assert_is_log::<&dyn Log>();

        #[cfg(feature = "std")]
        assert_is_log::<Box<dyn Log>>();

        #[cfg(feature = "std")]
        assert_is_log::<Arc<dyn Log>>();

        // Assert these statements for all T: Log + ?Sized
        #[allow(unused)]
        fn forall<T: Log + ?Sized>() {
            #[cfg(feature = "std")]
            assert_is_log::<Box<T>>();

            assert_is_log::<&T>();

            #[cfg(feature = "std")]
            assert_is_log::<Arc<T>>();
        }
    }
}<|MERGE_RESOLUTION|>--- conflicted
+++ resolved
@@ -334,13 +334,6 @@
 #[cfg(all(not(feature = "std"), not(test)))]
 extern crate core as std;
 
-<<<<<<< HEAD
-#[macro_use]
-extern crate cfg_if;
-
-use std::cmp;
-=======
->>>>>>> 35ee9442
 #[cfg(feature = "std")]
 use std::error;
 use std::str::FromStr;
