--- conflicted
+++ resolved
@@ -182,16 +182,8 @@
     use kv::value::test::Token;
 
     #[test]
-    fn test_capture_sval() {
+    fn sval_capture() {
         assert_eq!(kv::Value::capture_sval(&42u64).to_token(), Token::U64(42));
-    }
-
-    #[test]
-    fn test_sval_structured() {
-        let value = kv::Value::from(42u64);
-        let expected = vec![sval::test::Token::Unsigned(42)];
-
-        assert_eq!(sval::test::tokens(value), expected);
     }
 
     #[test]
@@ -219,7 +211,30 @@
         );
     }
 
-<<<<<<< HEAD
+    #[test]
+    fn sval_structured() {
+        let value = kv::Value::from(42u64);
+        let expected = vec![sval::test::Token::Unsigned(42)];
+
+        assert_eq!(sval::test::tokens(value), expected);
+    }
+
+    #[test]
+    fn sval_debug() {
+        struct TestSval;
+
+        impl sval::Value for TestSval {
+            fn stream(&self, stream: &mut sval::value::Stream) -> sval::value::Result {
+                stream.u64(42)
+            }
+        }
+
+        assert_eq!(
+            format!("{:04?}", 42u64),
+            format!("{:04?}", kv::Value::from_sval(&TestSval)),
+        );
+    }
+
     #[cfg(feature = "std")]
     mod std_support {
         use super::*;
@@ -233,21 +248,5 @@
                     .expect("invalid value")
             );
         }
-=======
-    #[test]
-    fn sval_debug() {
-        struct TestSval;
-
-        impl sval::Value for TestSval {
-            fn stream(&self, stream: &mut sval::value::Stream) -> sval::value::Result {
-                stream.u64(42)
-            }
-        }
-
-        assert_eq!(
-            format!("{:04?}", 42u64),
-            format!("{:04?}", kv::Value::from_sval(&TestSval)),
-        );
->>>>>>> 813b6ce4
     }
 }