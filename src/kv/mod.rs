//! **UNSTABLE:** Structured logging.
//!
//! This module is unstable and breaking changes may be made
//! at any time. See [the tracking issue](https://github.com/rust-lang-nursery/log/issues/328)
//! for more details.
//!
//! Add the `kv_unstable` feature to your `Cargo.toml` to enable
//! this module:
//!
//! ```toml
//! [dependencies.log]
//! features = ["kv_unstable"]
//! ```
//!
//! # Structured logging in `log`
//!
//! Structured logging enhances traditional text-based log records with user-defined
//! attributes. Structured logs can be analyzed using a variety of tranditional
//! data processing techniques, without needing to find and parse attributes from
//! unstructured text first.
//!
//! In `log`, user-defined attributes are part of a [`Source`] on the log record.
//! Each attribute is a key-value; a pair of [`Key`] and [`Value`]. Keys are strings
//! and values are a datum of any type that can be formatted or serialized. Simple types
//! like strings, booleans, and numbers are supported, as well as arbitrarily complex
//! structures involving nested objects and sequences.
//!
//! ## Adding key-values to log records
//!
//! Key-values appear before the message format in the `log!` macros:
//!
//! ```
//! # use log::info;
//! info!(a = 1; "Something of interest");
//! ```
//!
//! ## Working with key-values on log records
//!
//! Use the [`LogRecord::key_values`] method to access key-values.
//!
//! Individual values can be pulled from the source by their key:
//!
//! ```
//! # fn main() -> Result<(), log::kv::Error> {
//! use log::kv::{Source, Key, Value};
//! # let record = log::Record::builder().key_values(&[("a", 1)]).build();
//!
<<<<<<< HEAD
//! // info!("Something of interest"; a = 1);
=======
//! // info!(a = 1; "Something of interest");
//!
>>>>>>> 67885e05
//! let a: Value = record.key_values().get(Key::from("a")).unwrap();
//! # Ok(())
//! # }
//! ```
//!
//! All key-values can also be enumerated using a [`source::Visitor`]:
//!
//! ```
//! # fn main() -> Result<(), log::kv::Error> {
//! # let record = log::Record::builder().key_values(&[("a", 1), ("b", 2), ("c", 3)]).build();
//! use std::collections::BTreeMap;
//!
//! use log::kv::{self, Source, Key, Value, source::Visitor};
//!
//! struct Collect<'kvs>(BTreeMap<Key<'kvs>, Value<'kvs>>);
//!
//! impl<'kvs> Visitor<'kvs> for Collect<'kvs> {
//!     fn visit_pair(&mut self, key: Key<'kvs>, value: Value<'kvs>) -> Result<(), kv::Error> {
//!         self.0.insert(key, value);
//!
//!         Ok(())
//!     }
//! }
//!
//! let mut visitor = Collect(BTreeMap::new());
//!
<<<<<<< HEAD
//! // info!("Something of interest"; a = 1, b = 2, c = 3);
=======
//! // info!(a = 1, b = 2, c = 3; "Something of interest");
//!
>>>>>>> 67885e05
//! record.key_values().visit(&mut visitor)?;
//!
//! let collected = visitor.0;
//!
//! assert_eq!(
//!     vec!["a", "b", "c"],
//!     collected
//!         .keys()
//!         .map(|k| k.as_str())
//!         .collect::<Vec<_>>(),
//! );
//! # Ok(())
//! # }
//! ```
//!
//! [`Value`]s have methods for conversions to common types:
//!
//! ```
//! # fn main() -> Result<(), log::kv::Error> {
//! use log::kv::{Source, Key};
//! # let record = log::Record::builder().key_values(&[("a", 1)]).build();
//!
<<<<<<< HEAD
//! // info!("Something of interest"; a = 1);
=======
//! // info!(a = 1; "Something of interest");
//!
>>>>>>> 67885e05
//! let a = record.key_values().get(Key::from("a")).unwrap();
//!
//! assert_eq!(1, a.to_i64().unwrap());
//! # Ok(())
//! # }
//! ```
//!
//! Values also have their own [`value::Visitor`] type. Visitors are a lightweight
//! API for working with primitives types:
//!
//! ```
//! # fn main() -> Result<(), log::kv::Error> {
//! use log::kv::{self, Source, Key, value::Visitor};
//! # let record = log::Record::builder().key_values(&[("a", 1)]).build();
//!
//! struct IsNumeric(bool);
//!
//! impl<'kvs> Visitor<'kvs> for IsNumeric {
//!     fn visit_any(&mut self, _value: kv::Value) -> Result<(), kv::Error> {
//!         self.0 = false;
//!         Ok(())
//!     }
//!
//!     fn visit_u64(&mut self, _value: u64) -> Result<(), kv::Error> {
//!         self.0 = true;
//!         Ok(())
//!     }
//!
//!     fn visit_i64(&mut self, _value: i64) -> Result<(), kv::Error> {
//!         self.0 = true;
//!         Ok(())
//!     }
//!
//!     fn visit_u128(&mut self, _value: u128) -> Result<(), kv::Error> {
//!         self.0 = true;
//!         Ok(())
//!     }
//!
//!     fn visit_i128(&mut self, _value: i128) -> Result<(), kv::Error> {
//!         self.0 = true;
//!         Ok(())
//!     }
//!
//!     fn visit_f64(&mut self, _value: f64) -> Result<(), kv::Error> {
//!         self.0 = true;
//!         Ok(())
//!     }
//! }
//!
<<<<<<< HEAD
//! // info!("Something of interest"; a = 1);
=======
//! // info!(a = 1; "Something of interest");
//!
>>>>>>> 67885e05
//! let a = record.key_values().get(Key::from("a")).unwrap();
//!
//! let mut visitor = IsNumeric(false);
//!
//! a.visit(&mut visitor)?;
//!
//! let is_numeric = visitor.0;
//!
//! assert!(is_numeric);
//! # Ok(())
//! # }
//! ```
//!
//! To serialize a value to a format like JSON, you can also use either `serde` or `sval`:
//!
//! ```
//! # fn main() -> Result<(), Box<dyn std::error::Error>> {
//! # #[cfg(feature = "serde")]
//! # {
//! # use log::kv::Key;
//! # #[derive(serde::Serialize)] struct Data { a: i32, b: bool, c: &'static str }
//! let data = Data { a: 1, b: true, c: "Some data" };
//! # let source = [("a", log::kv::Value::from_serde(&data))];
//! # let record = log::Record::builder().key_values(&source).build();
//!
<<<<<<< HEAD
//! // info!("Something of interest"; a = data);
=======
//! // info!(a = data; "Something of interest");
//!
>>>>>>> 67885e05
//! let a = record.key_values().get(Key::from("a")).unwrap();
//!
//! assert_eq!("{\"a\":1,\"b\":true,\"c\":\"Some data\"}", serde_json::to_string(&a)?);
//! # }
//! # Ok(())
//! # }
//! ```
//!
//! The choice of serialization framework depends on the needs of the consumer.
//! If you're in a no-std environment, you can use `sval`. In other cases, you can use `serde`.
//! Log producers and log consumers don't need to agree on the serialization framework.
//! A value can be captured using its `serde::Serialize` implementation and still be serialized
//! through `sval` without losing any structure.
//!
//! Values can also always be formatted using the standard `Debug` and `Display`
//! traits:
//!
//! ```
//! # use log::kv::Key;
//! # #[derive(Debug)] struct Data { a: i32, b: bool, c: &'static str }
//! let data = Data { a: 1, b: true, c: "Some data" };
//! # let source = [("a", log::kv::Value::from_debug(&data))];
//! # let record = log::Record::builder().key_values(&source).build();
//!
<<<<<<< HEAD
//! // info!("Something of interest"; a = data);
=======
//! // info!(a = data; "Something of interest");
//!
>>>>>>> 67885e05
//! let a = record.key_values().get(Key::from("a")).unwrap();
//!
//! assert_eq!("Data { a: 1, b: true, c: \"Some data\" }", format!("{a:?}"));
//! ```

mod error;
mod key;
pub mod source;

pub mod value;

pub use self::error::Error;
pub use self::key::{Key, ToKey};
pub use self::source::{Source, Visitor};

#[doc(inline)]
pub use self::value::{ToValue, Value};<|MERGE_RESOLUTION|>--- conflicted
+++ resolved
@@ -33,6 +33,25 @@
 //! # use log::info;
 //! info!(a = 1; "Something of interest");
 //! ```
+//! 
+//! Values are capturing using the [`ToValue`] trait by default. To capture a value
+//! using a different trait implementation, use a modifier after its key. Here's how
+//! the same example can capture `a` using its `Debug` implementation instead:
+//! 
+//! ```
+//! # use log::info;
+//! info!(a:? = 1; "Something of interest");
+//! ```
+//! 
+//! The following capturing modifiers are supported:
+//! 
+//! - `:?`: `Debug`.
+//! - `:debug`: `Debug`.
+//! - `:%`: `Display`.
+//! - `:display`: `Display`.
+//! - `:error`: `std::error::Error` (requires the `kv_unstable_error` feature).
+//! - `:sval`: `sval::Value` (requires the `kv_unstable_sval` feature).
+//! - `:serde`: `serde::Serialize` (requires the `kv_unstable_serde` feature).
 //!
 //! ## Working with key-values on log records
 //!
@@ -45,12 +64,8 @@
 //! use log::kv::{Source, Key, Value};
 //! # let record = log::Record::builder().key_values(&[("a", 1)]).build();
 //!
-<<<<<<< HEAD
-//! // info!("Something of interest"; a = 1);
-=======
 //! // info!(a = 1; "Something of interest");
 //!
->>>>>>> 67885e05
 //! let a: Value = record.key_values().get(Key::from("a")).unwrap();
 //! # Ok(())
 //! # }
@@ -77,12 +92,8 @@
 //!
 //! let mut visitor = Collect(BTreeMap::new());
 //!
-<<<<<<< HEAD
-//! // info!("Something of interest"; a = 1, b = 2, c = 3);
-=======
 //! // info!(a = 1, b = 2, c = 3; "Something of interest");
 //!
->>>>>>> 67885e05
 //! record.key_values().visit(&mut visitor)?;
 //!
 //! let collected = visitor.0;
@@ -105,12 +116,8 @@
 //! use log::kv::{Source, Key};
 //! # let record = log::Record::builder().key_values(&[("a", 1)]).build();
 //!
-<<<<<<< HEAD
-//! // info!("Something of interest"; a = 1);
-=======
 //! // info!(a = 1; "Something of interest");
 //!
->>>>>>> 67885e05
 //! let a = record.key_values().get(Key::from("a")).unwrap();
 //!
 //! assert_eq!(1, a.to_i64().unwrap());
@@ -160,12 +167,8 @@
 //!     }
 //! }
 //!
-<<<<<<< HEAD
-//! // info!("Something of interest"; a = 1);
-=======
 //! // info!(a = 1; "Something of interest");
 //!
->>>>>>> 67885e05
 //! let a = record.key_values().get(Key::from("a")).unwrap();
 //!
 //! let mut visitor = IsNumeric(false);
@@ -191,12 +194,8 @@
 //! # let source = [("a", log::kv::Value::from_serde(&data))];
 //! # let record = log::Record::builder().key_values(&source).build();
 //!
-<<<<<<< HEAD
-//! // info!("Something of interest"; a = data);
-=======
 //! // info!(a = data; "Something of interest");
 //!
->>>>>>> 67885e05
 //! let a = record.key_values().get(Key::from("a")).unwrap();
 //!
 //! assert_eq!("{\"a\":1,\"b\":true,\"c\":\"Some data\"}", serde_json::to_string(&a)?);
@@ -221,12 +220,8 @@
 //! # let source = [("a", log::kv::Value::from_debug(&data))];
 //! # let record = log::Record::builder().key_values(&source).build();
 //!
-<<<<<<< HEAD
-//! // info!("Something of interest"; a = data);
-=======
 //! // info!(a = data; "Something of interest");
 //!
->>>>>>> 67885e05
 //! let a = record.key_values().get(Key::from("a")).unwrap();
 //!
 //! assert_eq!("Data { a: 1, b: true, c: \"Some data\" }", format!("{a:?}"));
