[package]

name = "log"
<<<<<<< HEAD
version = "0.4.9" # remember to update html_root_url
=======
version = "0.4.10" # remember to update html_root_url
>>>>>>> f06a18d0
authors = ["The Rust Project Developers"]
license = "MIT OR Apache-2.0"
readme = "README.md"
repository = "https://github.com/rust-lang/log"
documentation = "https://docs.rs/log"
description = """
A lightweight logging facade for Rust
"""
categories = ["development-tools::debugging"]
keywords = ["logging"]
exclude = ["rfcs/**/*", "/.travis.yml", "/appveyor.yml"]
build = "build.rs"

[package.metadata.docs.rs]
features = ["std", "serde", "kv_unstable_sval"]

[[test]]
name = "filters"
harness = false

[[test]]
name = "macros"
harness = true

[features]
max_level_off   = []
max_level_error = []
max_level_warn  = []
max_level_info  = []
max_level_debug = []
max_level_trace = []

release_max_level_off   = []
release_max_level_error = []
release_max_level_warn  = []
release_max_level_info  = []
release_max_level_debug = []
release_max_level_trace = []

std = []

# requires the latest stable
# this will have a tighter MSRV before stabilization
kv_unstable = []
kv_unstable_sval = ["kv_unstable", "sval/fmt"]

[dependencies]
cfg-if = "0.1.10"
serde = { version = "1.0", optional = true, default-features = false }
sval = { version = "0.4.2", optional = true, default-features = false }

[dev-dependencies]
serde_test = "1.0"
sval = { version = "0.4.2", features = ["test"] }<|MERGE_RESOLUTION|>--- conflicted
+++ resolved
@@ -1,11 +1,7 @@
 [package]
 
 name = "log"
-<<<<<<< HEAD
-version = "0.4.9" # remember to update html_root_url
-=======
 version = "0.4.10" # remember to update html_root_url
->>>>>>> f06a18d0
 authors = ["The Rust Project Developers"]
 license = "MIT OR Apache-2.0"
 readme = "README.md"
